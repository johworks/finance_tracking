--- conflicted
+++ resolved
@@ -193,69 +193,6 @@
               '';
               timerEnv = serviceEnv // cfg.timer.environment;
             in
-<<<<<<< HEAD
-              (
-                {
-                  assertions = [
-                    {
-                      assertion = cfg.port <= 65535;
-                      message = "services.financeTracking.port must be within the TCP port range.";
-                    }
-                  ];
-
-                  users.groups = lib.mkIf cfg.manageGroup { ${cfg.group} = {}; };
-
-                  users.users = lib.mkIf cfg.manageUser {
-                    ${cfg.user} = {
-                      isSystemUser = true;
-                      group = cfg.group;
-                      home = cfg.dataDir;
-                      createHome = true;
-                    };
-                  };
-
-                  systemd.tmpfiles.rules = [
-                    "d ${cfg.dataDir} 0750 ${cfg.user} ${cfg.group} -"
-                  ];
-
-                  systemd.services.finance-tracking = {
-                    description = "Finance tracking web service";
-                    after = [ "network.target" ];
-                    wantedBy = [ "multi-user.target" ];
-                    serviceConfig = {
-                      ExecStart = startScript;
-                      WorkingDirectory = cfg.dataDir;
-                      User = cfg.user;
-                      Group = cfg.group;
-                      Restart = "on-failure";
-                      RestartSec = 5;
-                    } // cfg.serviceConfig;
-                    environment = serviceEnv;
-                  };
-
-                  systemd.services."finance-tracking-apply" = lib.mkIf cfg.timer.enable {
-                    description = "Apply finance tracking subscriptions";
-                    serviceConfig = {
-                      Type = "oneshot";
-                      ExecStart = applyScript;
-                      WorkingDirectory = cfg.dataDir;
-                      User = cfg.user;
-                      Group = cfg.group;
-                    } // cfg.timer.serviceConfig;
-                    environment = timerEnv;
-                  };
-
-                  systemd.timers."finance-tracking-apply" = lib.mkIf cfg.timer.enable {
-                    description = cfg.timer.description;
-                    wantedBy = cfg.timer.wantedBy;
-                    timerConfig = cfg.timer.timerConfig;
-                  };
-                }
-                // lib.mkIf cfg.openFirewall {
-                  networking.firewall.allowedTCPPorts = [ cfg.port ];
-                }
-              )
-=======
               {
                 assertions = [
                   {
@@ -315,7 +252,6 @@
             // lib.mkIf cfg.openFirewall {
               networking.firewall.allowedTCPPorts = [ cfg.port ];
             }
->>>>>>> 2d0bedc0
           );
         };
     };
